[project]
name = "bluenaas"
version = "0.1.0"
description = "Service to launch and manage single cell and small network neuron simulations"
license = "Apache-2.0"
authors = [
    "Open Brain Institute <info@openbraininstitute.org>",
]
readme = "README.md"
requires-python = "==3.12.*"

dependencies = [
<<<<<<< HEAD
    "entitysdk==0.7.9",
=======
    "entitysdk==0.8.2",
>>>>>>> 8c2938f0
    "loguru==0.7.3",
    "pandas==2.3.0",
    "pydantic-settings==2.10.1",
    "pydantic==2.11.7",
    "redis[hiredis]==6.2.0",
    "rq==2.4.0",
    "sympy==1.14.0",
]

[dependency-groups]
api = [
    "boto3>=1.40.29",
    "fastapi[standard]==0.116.1",
    "obp-accounting-sdk",
    "python-keycloak==5.6.0",
    "sentry-sdk[fastapi]==2.33.0",
]
worker = [
    "bluecellulab==2.6.70",
    "efel==5.7.19",
    "filelock==3.18.0",
<<<<<<< HEAD
    "pynwb==3.1.0",
    "requests==2.32.4",
=======
    "morphio==3.4.0",
    "pynwb==3.1.0",
    "requests==2.32.4",
    "tables==3.10.2",
    "ultraliser",
>>>>>>> 8c2938f0
]
dev = [
    "pyright>=1.1.402",
    "ruff==0.12.3",
]
types = [
    "types-requests==2.32.4.20250611",
]

[tool.pyright]
exclude = [
    "app/core/circuit/simulation-mpi-entrypoint.py",
    "app/utils/util.test.py"
]

[tool.ruff]
line-length = 100
target-version = "py312"

[tool.uv.sources]
<<<<<<< HEAD
obp-accounting-sdk = { git = "https://github.com/openbraininstitute/accounting-sdk.git", rev = "feat/use-asyncio-in-async-hearbeat-sender" }
=======
obp-accounting-sdk = { git = "https://github.com/openbraininstitute/accounting-sdk.git", rev = "feat/use-asyncio-in-async-hearbeat-sender" }
ultraliser = { path = "./ext-deps/ultraliser/ultraliser-2.0.1-cp312-cp312-manylinux_2_27_x86_64.manylinux_2_28_x86_64.whl" }
>>>>>>> 8c2938f0
<|MERGE_RESOLUTION|>--- conflicted
+++ resolved
@@ -10,11 +10,7 @@
 requires-python = "==3.12.*"
 
 dependencies = [
-<<<<<<< HEAD
-    "entitysdk==0.7.9",
-=======
     "entitysdk==0.8.2",
->>>>>>> 8c2938f0
     "loguru==0.7.3",
     "pandas==2.3.0",
     "pydantic-settings==2.10.1",
@@ -36,16 +32,11 @@
     "bluecellulab==2.6.70",
     "efel==5.7.19",
     "filelock==3.18.0",
-<<<<<<< HEAD
-    "pynwb==3.1.0",
-    "requests==2.32.4",
-=======
     "morphio==3.4.0",
     "pynwb==3.1.0",
     "requests==2.32.4",
     "tables==3.10.2",
     "ultraliser",
->>>>>>> 8c2938f0
 ]
 dev = [
     "pyright>=1.1.402",
@@ -66,9 +57,5 @@
 target-version = "py312"
 
 [tool.uv.sources]
-<<<<<<< HEAD
 obp-accounting-sdk = { git = "https://github.com/openbraininstitute/accounting-sdk.git", rev = "feat/use-asyncio-in-async-hearbeat-sender" }
-=======
-obp-accounting-sdk = { git = "https://github.com/openbraininstitute/accounting-sdk.git", rev = "feat/use-asyncio-in-async-hearbeat-sender" }
-ultraliser = { path = "./ext-deps/ultraliser/ultraliser-2.0.1-cp312-cp312-manylinux_2_27_x86_64.manylinux_2_28_x86_64.whl" }
->>>>>>> 8c2938f0
+ultraliser = { path = "./ext-deps/ultraliser/ultraliser-2.0.1-cp312-cp312-manylinux_2_27_x86_64.manylinux_2_28_x86_64.whl" }