[project]
name = "bluenaas"
version = "0.1.0"
description = "Service to launch and manage single cell and small network neuron simulations"
license = "Apache-2.0"
authors = [
    "Open Brain Institute <info@openbraininstitute.org>",
]
readme = "README.md"
requires-python = "==3.12.*"

dependencies = [
    "entitysdk==0.7.9",
    "loguru==0.7.3",
    "pandas==2.3.0",
    "pydantic-settings==2.10.1",
    "pydantic==2.11.7",
    "redis[hiredis]==6.2.0",
    "rq==2.4.0",
    "sympy==1.14.0",
]

[dependency-groups]
api = [
    "boto3>=1.40.29",
    "fastapi[standard]==0.116.1",
    "obp-accounting-sdk",
    "python-keycloak==5.6.0",
    "sentry-sdk[fastapi]==2.33.0",
]
worker = [
<<<<<<< HEAD
    "bluecellulab==2.6.68",
    "efel==5.7.18",
=======
    "bluecellulab==2.6.70",
    "efel==5.7.19",
>>>>>>> 8a26b69b
    "filelock==3.18.0",
    "pynwb==3.1.0",
    "requests==2.32.4",
]
dev = [
    "pyright>=1.1.402",
    "ruff==0.12.3",
]
types = [
    "types-requests==2.32.4.20250611",
]

[tool.pyright]
exclude = [
    "app/core/circuit/simulation-mpi-entrypoint.py",
    "app/utils/util.test.py"
]

[tool.ruff]
line-length = 100
target-version = "py312"

[tool.uv.sources]
obp-accounting-sdk = { git = "https://github.com/openbraininstitute/accounting-sdk.git", rev = "feat/use-asyncio-in-async-hearbeat-sender" }<|MERGE_RESOLUTION|>--- conflicted
+++ resolved
@@ -29,13 +29,8 @@
     "sentry-sdk[fastapi]==2.33.0",
 ]
 worker = [
-<<<<<<< HEAD
-    "bluecellulab==2.6.68",
-    "efel==5.7.18",
-=======
     "bluecellulab==2.6.70",
     "efel==5.7.19",
->>>>>>> 8a26b69b
     "filelock==3.18.0",
     "pynwb==3.1.0",
     "requests==2.32.4",
