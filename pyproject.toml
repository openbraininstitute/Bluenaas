--- conflicted
+++ resolved
@@ -22,10 +22,7 @@
 
 [dependency-groups]
 api = [
-<<<<<<< HEAD
-=======
     "boto3>=1.40.29",
->>>>>>> ee39d0ec
     "fastapi[standard]==0.116.1",
     "obp-accounting-sdk",
     "python-keycloak==5.6.0",
