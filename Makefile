SHELL := /bin/bash

export ENVIRONMENT ?= dev
export APP_NAME := single-cell-simulator
# export APP_VERSION := $(shell git describe --abbrev --dirty --always --tags)
# export COMMIT_SHA := $(shell git rev-parse HEAD)
export IMAGE_NAME ?= $(APP_NAME)
export IMAGE_TAG_SUFFIX ?= staging
# export IMAGE_TAG_ALIAS := latest
# ifneq ($(ENVIRONMENT), prod)
# 	export IMAGE_TAG := $(IMAGE_TAG)-$(ENVIRONMENT)
# 	export IMAGE_TAG_ALIAS := $(IMAGE_TAG_ALIAS)-$(ENVIRONMENT)
# endif

# This ensures that owner uid/gid for the volume mounts match the host user.
ifeq ($(CI),true)
  UID := 1000
  GID := 1000
else
  UID := $(shell id -u)
  GID := $(shell id -g)
endif

export UID
export GID

help:  ## Show this help
	@grep -E '^[a-zA-Z_-]+:.*?## .*$$' $(MAKEFILE_LIST) | awk 'BEGIN {FS = ":.*?## "}; {printf "\033[36m%-23s\033[0m %s\n", $$1, $$2}'

install:  ## Install dependencies into .venv
	uv sync --no-install-project --all-groups

compile-deps:  ## Create or update the lock file, without upgrading the version of the dependencies
	uv lock

upgrade-deps:  ## Create or update the lock file, using the latest version of the dependencies
	uv lock --upgrade

check-deps:  ## Check that the dependencies in the existing lock file are valid
	uv lock --locked

format:  ## Run formatters
	uv run -m ruff format

format-check:  ## Run formatters and check that the code is formatted correctly
	uv run -m ruff check

type-check: ## Run type checkers
	uv run pyright app
<<<<<<< HEAD
job-fn-reference-check:  ## Validate JobFn enum references
	uv run python scripts/validate_job_fn_refs.py

check-all: format-check type-check job-fn-reference-check ## Run all checkers
=======

job-fn-reference-check:  ## Validate JobFn enum references
	uv run python scripts/validate_job_fn_refs.py

test:  ## Run unit tests
	uv run python -m unittest discover

check-all: format-check type-check job-fn-reference-check test ## Run all checkers
>>>>>>> ee39d0ec

PROGRESS_FLAG := $(if $(CI),--progress=plain,)

build:  ## Build the Docker images
	docker compose $(PROGRESS_FLAG) build api
	docker compose $(PROGRESS_FLAG) build worker

publish: build  ## Publish the Docker images to DockerHub
	docker compose push api
	docker compose push worker

run: build  ## Run the application in Docker
	docker compose up --watch --remove-orphans

job-monitor: ## Run the RQ job/queue monitor
	docker compose run --rm \
		--entrypoint sh \
		worker -c "rq info --url redis://redis:6379 --interval 1"

kill:  ## Take down the application containers and remove the volumes
	docker compose down --remove-orphans --volumes<|MERGE_RESOLUTION|>--- conflicted
+++ resolved
@@ -47,12 +47,6 @@
 
 type-check: ## Run type checkers
 	uv run pyright app
-<<<<<<< HEAD
-job-fn-reference-check:  ## Validate JobFn enum references
-	uv run python scripts/validate_job_fn_refs.py
-
-check-all: format-check type-check job-fn-reference-check ## Run all checkers
-=======
 
 job-fn-reference-check:  ## Validate JobFn enum references
 	uv run python scripts/validate_job_fn_refs.py
@@ -61,7 +55,6 @@
 	uv run python -m unittest discover
 
 check-all: format-check type-check job-fn-reference-check test ## Run all checkers
->>>>>>> ee39d0ec
 
 PROGRESS_FLAG := $(if $(CI),--progress=plain,)
 
