--- conflicted
+++ resolved
@@ -50,18 +50,6 @@
 job-fn-reference-check:  ## Validate JobFn enum references
 	uv run python scripts/validate_job_fn_refs.py
 
-<<<<<<< HEAD
-lint-check:
-	poetry run ruff check
-	
-type-check:
-	poetry run pyright bluenaas
-
-lint-all: format-check lint-check type-check
-
-generate-entitycore-schemas:
-	curl -o openapi.json https://staging.openbraininstitute.org/api/entitycore/openapi.json && poetry run datamodel-codegen --input openapi.json --input-file-type openapi --output _schemas.py
-=======
 check-all: format-check type-check job-fn-reference-check ## Run all checkers
 
 PROGRESS_FLAG := $(if $(CI),--progress=plain,)
@@ -87,5 +75,4 @@
 
 generate-entitycore-schemas: ## Generate entitycore schemas
 	curl -o openapi.json https://staging.openbraininstitute.org/api/entitycore/openapi.json \
-	&& uv run datamodel-codegen --input openapi.json --input-file-type openapi --output _schemas.py
->>>>>>> bf5a4495
+	&& uv run datamodel-codegen --input openapi.json --input-file-type openapi --output _schemas.py