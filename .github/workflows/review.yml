name: Pre-merge Review

on: [pull_request]

jobs:
  pull-request-checks:
    runs-on: ubuntu-latest
    steps:
      - name: Checkout code
        uses: actions/checkout@v4

      - name: Install uv
        uses: astral-sh/setup-uv@v6
        with:
          version: "latest"
          enable-cache: true

      - name: Setup python
        uses: actions/setup-python@v5
        with:
<<<<<<< HEAD
          python-version: "3.12"
      - name: Install dependencies
        run: pip install poetry && poetry install --sync
      - name: Lint
        run: make lint-all
=======
          python-version-file: "pyproject.toml"

      - name: Check requirements
        run: make check-deps

      - name: Install requirements
        run: make install

      - name: Run checks
        run: make check-all
>>>>>>> bf5a4495
<|MERGE_RESOLUTION|>--- conflicted
+++ resolved
@@ -18,13 +18,6 @@
       - name: Setup python
         uses: actions/setup-python@v5
         with:
-<<<<<<< HEAD
-          python-version: "3.12"
-      - name: Install dependencies
-        run: pip install poetry && poetry install --sync
-      - name: Lint
-        run: make lint-all
-=======
           python-version-file: "pyproject.toml"
 
       - name: Check requirements
@@ -34,5 +27,4 @@
         run: make install
 
       - name: Run checks
-        run: make check-all
->>>>>>> bf5a4495
+        run: make check-all