# Created by https://www.toptal.com/developers/gitignore/api/visualstudiocode,intellij,python
# Edit at https://www.toptal.com/developers/gitignore?templates=visualstudiocode,intellij,python

### Intellij ###
# Covers JetBrains IDEs: IntelliJ, RubyMine, PhpStorm, AppCode, PyCharm, CLion, Android Studio, WebStorm and Rider
# Reference: https://intellij-support.jetbrains.com/hc/en-us/articles/206544839
.DS_Store
# Remove if some Intellij project config files need to be tracked.
.idea/
# User-specific stuff
.idea/**/workspace.xml
.idea/**/tasks.xml
.idea/**/usage.statistics.xml
.idea/**/dictionaries
.idea/**/shelf

# AWS User-specific
.idea/**/aws.xml

# Generated files
.idea/**/contentModel.xml

# Sensitive or high-churn files
.idea/**/dataSources/
.idea/**/dataSources.ids
.idea/**/dataSources.local.xml
.idea/**/sqlDataSources.xml
.idea/**/dynamic.xml
.idea/**/uiDesigner.xml
.idea/**/dbnavigator.xml

# Gradle
.idea/**/gradle.xml
.idea/**/libraries

# Gradle and Maven with auto-import
# When using Gradle or Maven with auto-import, you should exclude module files,
# since they will be recreated, and may cause churn.  Uncomment if using
# auto-import.
# .idea/artifacts
# .idea/compiler.xml
# .idea/jarRepositories.xml
# .idea/modules.xml
# .idea/*.iml
# .idea/modules
# *.iml
# *.ipr

# CMake
cmake-build-*/

# Mongo Explorer plugin
.idea/**/mongoSettings.xml

# File-based project format
*.iws

# IntelliJ
out/

# mpeltonen/sbt-idea plugin
.idea_modules/

# JIRA plugin
atlassian-ide-plugin.xml

# Cursive Clojure plugin
.idea/replstate.xml

# SonarLint plugin
.idea/sonarlint/

# Crashlytics plugin (for Android Studio and IntelliJ)
com_crashlytics_export_strings.xml
crashlytics.properties
crashlytics-build.properties
fabric.properties

# Editor-based Rest Client
.idea/httpRequests

# Android studio 3.1+ serialized cache file
.idea/caches/build_file_checksums.ser

### Intellij Patch ###
# Comment Reason: https://github.com/joeblau/gitignore.io/issues/186#issuecomment-215987721

# *.iml
# modules.xml
# .idea/misc.xml
# *.ipr

# Sonarlint plugin
# https://plugins.jetbrains.com/plugin/7973-sonarlint
.idea/**/sonarlint/

# SonarQube Plugin
# https://plugins.jetbrains.com/plugin/7238-sonarqube-community-plugin
.idea/**/sonarIssues.xml

# Markdown Navigator plugin
# https://plugins.jetbrains.com/plugin/7896-markdown-navigator-enhanced
.idea/**/markdown-navigator.xml
.idea/**/markdown-navigator-enh.xml
.idea/**/markdown-navigator/

# Cache file creation bug
# See https://youtrack.jetbrains.com/issue/JBR-2257
.idea/$CACHE_FILE$

# CodeStream plugin
# https://plugins.jetbrains.com/plugin/12206-codestream
.idea/codestream.xml

# Azure Toolkit for IntelliJ plugin
# https://plugins.jetbrains.com/plugin/8053-azure-toolkit-for-intellij
.idea/**/azureSettings.xml

### Python ###
# Byte-compiled / optimized / DLL files
__pycache__/
*.py[cod]
*$py.class

# C extensions
*.so

# Distribution / packaging
.Python
build/
develop-eggs/
dist/
downloads/
eggs/
.eggs/
lib/
lib64/
parts/
sdist/
var/
wheels/
share/python-wheels/
*.egg-info/
.installed.cfg
*.egg
MANIFEST

# PyInstaller
#  Usually these files are written by a python script from a template
#  before PyInstaller builds the exe, so as to inject date/other infos into it.
*.manifest
*.spec

# Installer logs
pip-log.txt
pip-delete-this-directory.txt

# Unit test / coverage reports
htmlcov/
.tox/
.nox/
.coverage
.coverage.*
.cache
nosetests.xml
coverage.xml
*.cover
*.py,cover
.hypothesis/
.pytest_cache/
cover/

# Translations
*.mo
*.pot

# Django stuff:
*.log
local_settings.py
db.sqlite3
db.sqlite3-journal

# Flask stuff:
instance/
.webassets-cache

# Scrapy stuff:
.scrapy

# Sphinx documentation
docs/_build/

# PyBuilder
.pybuilder/
target/

# Jupyter Notebook
.ipynb_checkpoints

# IPython
profile_default/
ipython_config.py

# pyenv
#   For a library or package, you might want to ignore these files since the code is
#   intended to run in multiple environments; otherwise, check them in:
# .python-version

# pipenv
#   According to pypa/pipenv#598, it is recommended to include Pipfile.lock in version control.
#   However, in case of collaboration, if having platform-specific dependencies or dependencies
#   having no cross-platform support, pipenv may install dependencies that don't work, or not
#   install all needed dependencies.
#Pipfile.lock

# poetry
#   Similar to Pipfile.lock, it is generally recommended to include poetry.lock in version control.
#   This is especially recommended for binary packages to ensure reproducibility, and is more
#   commonly ignored for libraries.
#   https://python-poetry.org/docs/basic-usage/#commit-your-poetrylock-file-to-version-control
#poetry.lock

# pdm
#   Similar to Pipfile.lock, it is generally recommended to include pdm.lock in version control.
#pdm.lock
#   pdm stores project-wide configurations in .pdm.toml, but it is recommended to not include it
#   in version control.
#   https://pdm.fming.dev/#use-with-ide
.pdm.toml

# PEP 582; used by e.g. github.com/David-OConnor/pyflow and github.com/pdm-project/pdm
__pypackages__/

# Celery stuff
celerybeat-schedule
celerybeat.pid

# SageMath parsed files
*.sage.py

# Environments
.env.local
.env
.venv
env/
venv/
ENV/
env.bak/
venv.bak/

# Spyder project settings
.spyderproject
.spyproject

# Rope project settings
.ropeproject

# mkdocs documentation
/site

# mypy
.mypy_cache/
.dmypy.json
dmypy.json

# Pyre type checker
.pyre/

# pytype static type analyzer
.pytype/

# Cython debug symbols
cython_debug/

# PyCharm
#  JetBrains specific template is maintained in a separate JetBrains.gitignore that can
#  be found at https://github.com/github/gitignore/blob/main/Global/JetBrains.gitignore
#  and can be added to the global gitignore or merged into this file.  For a more nuclear
#  option (not recommended) you can uncomment the following to ignore the entire idea folder.
#.idea/

### Python Patch ###
# Poetry local configuration file - https://python-poetry.org/docs/configuration/#local-configuration
poetry.toml

# ruff
.ruff_cache/

# LSP config files
pyrightconfig.json

### VisualStudioCode ###
.vscode/*
code-workspace.json

# Local History for Visual Studio Code
.history/

# Built Visual Studio Code Extensions
*.vsix

### VisualStudioCode Patch ###
# Ignore all local history of files
.history
.ionide

# Shared storage to persist single-cell/circuit models and simulation results
.app-storage/

.python-version
<<<<<<< HEAD
openapi.json
=======
>>>>>>> ee39d0ec
notes.md
_schemas.py
tmp/
.tmp/<|MERGE_RESOLUTION|>--- conflicted
+++ resolved
@@ -308,10 +308,6 @@
 .app-storage/
 
 .python-version
-<<<<<<< HEAD
-openapi.json
-=======
->>>>>>> ee39d0ec
 notes.md
 _schemas.py
 tmp/
