--- conflicted
+++ resolved
@@ -304,11 +304,9 @@
 .history
 .ionide
 
-<<<<<<< HEAD
+# ME-model cache
+.model-cache
+
 .python-version
 openapi.json
-notes.md
-=======
-# ME-model cache
-.model-cache
->>>>>>> fb4ad6ba
+notes.md