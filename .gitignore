--- conflicted
+++ resolved
@@ -311,9 +311,5 @@
 notes.md
 _schemas.py
 tmp/
-<<<<<<< HEAD
 .tmp/
-=======
-.tmp/
-ext-deps/
->>>>>>> 8c2938f0
+ext-deps/