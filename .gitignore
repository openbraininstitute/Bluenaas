--- conflicted
+++ resolved
@@ -304,21 +304,12 @@
 .history
 .ionide
 
-<<<<<<< HEAD
-# ME-model cache
-.model-cache
-=======
 # Shared storage to persist single-cell/circuit models and simulation results
 .app-storage/
->>>>>>> bf5a4495
 
 .python-version
 openapi.json
 notes.md
-<<<<<<< HEAD
-_schemas.py
-=======
 _schemas.py
 tmp/
-.tmp/
->>>>>>> bf5a4495
+.tmp/