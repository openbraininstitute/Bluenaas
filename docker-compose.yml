services:
  api:
    # env_file: "./.env.local"
    image: "${IMAGE_NAME}:api-${IMAGE_TAG_SUFFIX}"
    build:
<<<<<<< HEAD
      dockerfile: ./Dockerfile.dev
    command:
      [
        "uvicorn",
        "bluenaas.app:app",
        "--host=0.0.0.0",
        "--port=8000",
        "--reload",
      ]
=======
      dockerfile: Dockerfile.api
      args:
        - ENVIRONMENT
        - IMAGE_TAG_SUFFIX
        - HOST_UID=${UID}
        - HOST_GID=${GID}
      platforms:
        - linux/amd64
>>>>>>> bf5a4495
    environment:
      DEBUG: True
      PYTHONUNBUFFERED: 1
      ACCOUNTING_DISABLED: 1
      REDIS_URL: redis://redis:6379/0
    develop:
      watch:
        - action: sync+restart
          path: ./app
          target: /app/app
        - action: rebuild
          path: uv.lock
    volumes:
      - ${PWD}/.app-storage:/app/storage
    ports:
      - "8001:8000"
<<<<<<< HEAD
    extra_hosts:
      - "host.docker.internal:host-gateway"
    platform: linux/amd64
=======
    depends_on:
      redis:
        condition: service_healthy
    platform: linux/amd64

  worker:
    image: "${IMAGE_NAME}:worker-${IMAGE_TAG_SUFFIX}"
    build:
      dockerfile: Dockerfile.worker
      args:
        - ENVIRONMENT
        - IMAGE_TAG_SUFFIX
        - HOST_UID=${UID}
        - HOST_GID=${GID}
      platforms:
        - linux/amd64
    deploy:
      mode: replicated
      replicas: 1
    environment:
      DEBUG: True
      PYTHONUNBUFFERED: 1
      ACCOUNTING_DISABLED: True
      REDIS_URL: redis://redis:6379/0
      QUEUES: high medium low
      NUM_WORKERS: 2
    develop:
      watch:
        - action: sync+restart
          path: ./app
          target: /app/app
        - action: rebuild
          path: uv.lock
    volumes:
      - ${PWD}/.app-storage:/app/storage
    depends_on:
      redis:
        condition: service_healthy
    platform: linux/amd64

  redis:
    image: redis:8-alpine
    ports:
      - "6379:6379"
    command: redis-server
    healthcheck:
      test: ["CMD", "redis-cli", "ping"]
      interval: 3s
      timeout: 1s
      retries: 10
>>>>>>> bf5a4495
<|MERGE_RESOLUTION|>--- conflicted
+++ resolved
@@ -3,17 +3,6 @@
     # env_file: "./.env.local"
     image: "${IMAGE_NAME}:api-${IMAGE_TAG_SUFFIX}"
     build:
-<<<<<<< HEAD
-      dockerfile: ./Dockerfile.dev
-    command:
-      [
-        "uvicorn",
-        "bluenaas.app:app",
-        "--host=0.0.0.0",
-        "--port=8000",
-        "--reload",
-      ]
-=======
       dockerfile: Dockerfile.api
       args:
         - ENVIRONMENT
@@ -22,7 +11,6 @@
         - HOST_GID=${GID}
       platforms:
         - linux/amd64
->>>>>>> bf5a4495
     environment:
       DEBUG: True
       PYTHONUNBUFFERED: 1
@@ -39,11 +27,6 @@
       - ${PWD}/.app-storage:/app/storage
     ports:
       - "8001:8000"
-<<<<<<< HEAD
-    extra_hosts:
-      - "host.docker.internal:host-gateway"
-    platform: linux/amd64
-=======
     depends_on:
       redis:
         condition: service_healthy
@@ -93,5 +76,4 @@
       test: ["CMD", "redis-cli", "ping"]
       interval: 3s
       timeout: 1s
-      retries: 10
->>>>>>> bf5a4495
+      retries: 10